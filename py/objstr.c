--- conflicted
+++ resolved
@@ -789,13 +789,9 @@
                         "Unknown format code '%c' for object of type '%s'", type, mp_obj_get_type_str(arg)));
             }
         }
-<<<<<<< HEAD
-
-=======
+
         // NOTE: no else here. We need the e, f, g etc formats for integer
         //       arguments (from above if) to take this if.
-#if MICROPY_ENABLE_FLOAT
->>>>>>> 22fe4d73
         if (arg_looks_numeric(arg)) {
             if (!type) {
 
@@ -855,14 +851,7 @@
                         "Unknown format code '%c' for object of type 'float'",
                         type, mp_obj_get_type_str(arg)));
             }
-<<<<<<< HEAD
         } else {
-=======
-        } else
-#endif
-
-        {
->>>>>>> 22fe4d73
             // arg doesn't look like a number
 
             if (align == '=') {
